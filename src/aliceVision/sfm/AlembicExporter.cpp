--- conflicted
+++ resolved
@@ -81,8 +81,14 @@
   OStringArrayProperty(userProps, "mvg_featuresFolders").set(sfmData.getRelativeFeaturesFolders());
   OStringArrayProperty(userProps, "mvg_matchesFolders").set(sfmData.getRelativeMatchesFolders());
 
-  if(flagsPart & ESfMData::STRUCTURE)
-    addLandmarks(sfmData.GetLandmarks(), (flagsPart & ESfMData::OBSERVATIONS));
+  if(flagsPart & sfm::ESfMData::STRUCTURE)
+  {
+    const sfm::LandmarksUncertainty noUncertainty;
+
+    addLandmarks(sfmData.GetLandmarks(),
+              (flagsPart & sfm::ESfMData::LANDMARKS_UNCERTAINTY) ? sfmData._landmarksUncertainty : noUncertainty,
+              (flagsPart & sfm::ESfMData::OBSERVATIONS));
+  }
 
   if(flagsPart & ESfMData::VIEWS ||
      flagsPart & ESfMData::EXTRINSICS)
@@ -120,9 +126,9 @@
   const camera::IntrinsicBase* intrinsic = sfmData.GetIntrinsicPtr(view.getIntrinsicId());
 
   if(sfmData.IsPoseAndIntrinsicDefined(&view))
-    addCamera(name, view, pose, intrinsic, &_dataImpl->_mvgCameras);
+    addCamera(name, view, pose, intrinsic, nullptr, &_dataImpl->_mvgCameras);
   else
-    addCamera(name, view, pose, intrinsic, &_dataImpl->_mvgCamerasUndefined);
+    addCamera(name, view, pose, intrinsic, nullptr, &_dataImpl->_mvgCamerasUndefined);
 }
 
 void AlembicExporter::addSfMCameraRig(const SfMData& sfmData, IndexT rigId, const std::vector<IndexT>& viewIds)
@@ -197,36 +203,15 @@
         OUInt16Property(userProps, "mvg_nbSubPoses").set(nbSubPoses);
       }
     }
-    addCamera(name, view, subPose, intrinsic, &(rigObj.at(isReconstructed)));
-  }
-}
-
-<<<<<<< HEAD
-void AlembicExporter::addPoints(const sfm::Landmarks &landmarks, const sfm::LandmarksUncertainty &landmarksUncertainty, bool withVisibility)
-=======
-void AlembicExporter::addLandmarks(const Landmarks& landmarks, bool withVisibility)
->>>>>>> 0a78b55a
+    addCamera(name, view, subPose, intrinsic, nullptr, &(rigObj.at(isReconstructed)));
+  }
+}
+
+void AlembicExporter::addLandmarks(const Landmarks& landmarks, const sfm::LandmarksUncertainty &landmarksUncertainty, bool withVisibility)
 {
   if(landmarks.empty())
     return;
 
-<<<<<<< HEAD
-    std::vector<V3f> positions;
-    std::vector<Imath::C3f> colors;
-    std::vector<Alembic::Util::uint32_t> descTypes;
-    positions.reserve(landmarks.size());
-    descTypes.reserve(landmarks.size());
-
-    // For all the 3d points in the hash_map
-    for(const auto landmark : landmarks)
-    {
-      const aliceVision::Vec3& pt = landmark.second.X;
-      const aliceVision::image::RGBColor& color = landmark.second.rgb;
-      positions.emplace_back(pt[0], pt[1], pt[2]);
-      colors.emplace_back(color.r()/255.f, color.g()/255.f, color.b()/255.f);
-      descTypes.emplace_back(static_cast<Alembic::Util::uint8_t>(landmark.second.descType));
-    }
-=======
   // Fill vector with the values taken from AliceVision
   std::vector<V3f> positions;
   std::vector<Imath::C3f> colors;
@@ -243,72 +228,34 @@
     colors.emplace_back(color.r()/255.f, color.g()/255.f, color.b()/255.f);
     descTypes.emplace_back(static_cast<Alembic::Util::uint8_t>(landmark.second.descType));
   }
->>>>>>> 0a78b55a
-
-    std::vector<Alembic::Util::uint64_t> ids(positions.size());
-    std::iota(begin(ids), end(ids), 0);
-
-<<<<<<< HEAD
-    OPoints partsOut(_data->_mvgPointCloud, "particleShape1");
-    OPointsSchema &pSchema = partsOut.getSchema();
-=======
+
+  std::vector<Alembic::Util::uint64_t> ids(positions.size());
+  std::iota(begin(ids), end(ids), 0);
+
   OPoints partsOut(_dataImpl->_mvgPointCloud, "particleShape1");
   OPointsSchema &pSchema = partsOut.getSchema();
->>>>>>> 0a78b55a
-
-    OPointsSchema::Sample psamp(std::move(V3fArraySample(positions)), std::move(UInt64ArraySample(ids)));
-    pSchema.set(psamp);
-
-    OCompoundProperty arbGeom = pSchema.getArbGeomParams();
-
-    C3fArraySample cval_samp(&colors[0], colors.size());
-    OC3fGeomParam::Sample color_samp(cval_samp, kVertexScope);
-
-    OC3fGeomParam rgbOut(arbGeom, "color", false, kVertexScope, 1);
-    rgbOut.set(color_samp);
-
-    OCompoundProperty userProps = pSchema.getUserProperties();
-
-<<<<<<< HEAD
-    OUInt32ArrayProperty descTypeOut(userProps, "mvg_describerType");
-    descTypeOut.set(descTypes);
-=======
+
+  OPointsSchema::Sample psamp(std::move(V3fArraySample(positions)), std::move(UInt64ArraySample(ids)));
+  pSchema.set(psamp);
+
+  OCompoundProperty arbGeom = pSchema.getArbGeomParams();
+
+  C3fArraySample cval_samp(&colors[0], colors.size());
+  OC3fGeomParam::Sample color_samp(cval_samp, kVertexScope);
+
+  OC3fGeomParam rgbOut(arbGeom, "color", false, kVertexScope, 1);
+  rgbOut.set(color_samp);
+
+  OCompoundProperty userProps = pSchema.getUserProperties();
+
   OUInt32ArrayProperty(userProps, "mvg_describerType").set(descTypes);
->>>>>>> 0a78b55a
-
-    if(withVisibility)
-    {
-<<<<<<< HEAD
-      std::vector<::uint32_t> visibilitySize;
-      visibilitySize.reserve(positions.size());
-      for(const auto landmark : landmarks)
-      {
-        visibilitySize.emplace_back(landmark.second.observations.size());
-      }
-      std::size_t nbObservations = std::accumulate(visibilitySize.begin(), visibilitySize.end(), 0);
-    
-      // Use std::vector<::uint32_t> and std::vector<float> instead of std::vector<V2i> and std::vector<V2f>
-      // Because Maya don't import them correctly
-      std::vector<::uint32_t> visibilityIds;
-      visibilityIds.reserve(nbObservations*2);
-      std::vector<float>featPos2d;
-      featPos2d.reserve(nbObservations*2);
-
-      for(sfm::Landmarks::const_iterator itLandmark = landmarks.cbegin(), itLandmarkEnd = landmarks.cend();
-         itLandmark != itLandmarkEnd; ++itLandmark)
-      {
-        const sfm::Observations& observations = itLandmark->second.observations;
-        for(const auto vObs: observations )
-        {
-          const sfm::Observation& obs = vObs.second;
-          // (View ID, Feature ID)
-          visibilityIds.emplace_back(vObs.first);
-          visibilityIds.emplace_back(obs.id_feat);
-          // Feature 2D position (x, y))
-          featPos2d.emplace_back(obs.x[0]);
-          featPos2d.emplace_back(obs.x[1]);
-        }
-=======
+
+  if(withVisibility)
+  {
+    std::vector<::uint32_t> visibilitySize;
+    visibilitySize.reserve(positions.size());
+    for(const auto landmark : landmarks)
+    {
       visibilitySize.emplace_back(landmark.second.observations.size());
     }
     std::size_t nbObservations = std::accumulate(visibilitySize.begin(), visibilitySize.end(), 0);
@@ -333,48 +280,35 @@
         // Feature 2D position (x, y))
         featPos2d.emplace_back(obs.x[0]);
         featPos2d.emplace_back(obs.x[1]);
->>>>>>> 0a78b55a
       }
-
-<<<<<<< HEAD
-      OUInt32ArrayProperty propVisibilitySize( userProps, "mvg_visibilitySize" );
-      propVisibilitySize.set(visibilitySize);
-
-      // (viewID, featID)
-      OUInt32ArrayProperty propVisibilityIds( userProps, "mvg_visibilityIds" );
-      propVisibilityIds.set(visibilityIds);
-
-      // Feature position (x,y)
-      OFloatArrayProperty propFeatPos2d( userProps, "mvg_visibilityFeatPos" );
-      propFeatPos2d.set(featPos2d);
-    }
-    if(!landmarksUncertainty.empty())
-    {
-      std::vector<V3d> uncertainties;
-
-      std::size_t indexLandmark = 0;
-      for (Landmarks::const_iterator itLandmark = landmarks.begin(); itLandmark != landmarks.end(); ++itLandmark, ++indexLandmark)
-      {
-        const IndexT idLandmark = itLandmark->first;
-        const Vec3& u = landmarksUncertainty.at(idLandmark);
-        uncertainties.emplace_back(u[0], u[1], u[2]);
-      }
-      // Uncertainty eigen values (x,y,z)
-      OV3dArrayProperty propUncertainty(userProps, "mvg_uncertaintyEigenValues");
-      propUncertainty.set(uncertainties);
-    }
-=======
-    OUInt32ArrayProperty( userProps, "mvg_visibilitySize" ).set(visibilitySize);
+    }
+
+    OUInt32ArrayProperty(userProps, "mvg_visibilitySize" ).set(visibilitySize);
     OUInt32ArrayProperty(userProps, "mvg_visibilityIds" ).set(visibilityIds); // (viewID, featID)
     OFloatArrayProperty(userProps, "mvg_visibilityFeatPos" ).set(featPos2d); // feature position (x,y)
   }
->>>>>>> 0a78b55a
+  if(!landmarksUncertainty.empty())
+  {
+    std::vector<V3d> uncertainties;
+
+    std::size_t indexLandmark = 0;
+    for (Landmarks::const_iterator itLandmark = landmarks.begin(); itLandmark != landmarks.end(); ++itLandmark, ++indexLandmark)
+    {
+      const IndexT idLandmark = itLandmark->first;
+      const Vec3& u = landmarksUncertainty.at(idLandmark);
+      uncertainties.emplace_back(u[0], u[1], u[2]);
+    }
+    // Uncertainty eigen values (x,y,z)
+    OV3dArrayProperty propUncertainty(userProps, "mvg_uncertaintyEigenValues");
+    propUncertainty.set(uncertainties);
+  }
 }
 
 void AlembicExporter::addCamera(const std::string& name,
                                 const View& view,
                                 const geometry::Pose3* pose,
                                 const camera::IntrinsicBase* intrinsic,
+                                const Vec6* uncertainty,
                                 Alembic::Abc::OObject* parent)
 {
   if(parent == nullptr)
@@ -385,50 +319,6 @@
   // set camera pose
   if(pose != nullptr)
   {
-<<<<<<< HEAD
-    appendCamera(stlplus::basename_part(viewsImagePaths.at(i)),
-                 views.at(i),
-                 viewsImagePaths.at(i),
-                 *intrinsics.at(i),
-                 subPoses.at(i).pose,
-                 nullptr,
-                 xform);
-  }
-}
-
-void AlembicExporter::appendCamera(const std::string& cameraName,
-                                   const View& view,
-                                   const std::string& viewImagePath,
-                                   const camera::Pinhole &intrinsic,
-                                   const geometry::Pose3& pose,
-                                   const Vec6* uncertainty)
-{
-  appendCamera(cameraName,
-               view,
-               viewImagePath,
-               intrinsic,
-               pose,
-               uncertainty,
-               _data->_mvgCameras);
-}
-
-void AlembicExporter::appendCamera(const std::string& cameraName,
-                                   const View& view,
-                                   const std::string& viewImagePath,
-                                   const camera::Pinhole& intrinsic,
-                                   const geometry::Pose3& pose,
-                                   const Vec6* uncertainty,
-                                   Alembic::Abc::OObject& parent)
-{
-  // Use a common sensor width if we don't have this information.
-  // We chose a full frame 24x36 camera
-  float sensorWidth_mm = 36.0;
-
-  // TODO FACA: move sensor_width to intrinsics?
-  static const std::string kSensorWidth("sensor_width");
-  if(view.hasMetadata(kSensorWidth))
-    sensorWidth_mm = std::stof(view.getMetadata(kSensorWidth));
-=======
     const Mat3 R = pose->rotation();
     const Vec3 center = pose->center();
 
@@ -458,7 +348,6 @@
     xformMatrix = scale * xformMatrix;
     xformsample.setMatrix(xformMatrix);
   }
->>>>>>> 0a78b55a
 
   std::stringstream ssLabel;
   ssLabel << "camxform_" << std::setfill('0') << std::setw(5) << view.getResectionId() << "_" << view.getPoseId();
@@ -470,22 +359,9 @@
   OCamera camObj(xform, "camera_" + ssLabel.str());
   auto userProps = camObj.getSchema().getUserProperties();
 
-<<<<<<< HEAD
-  // Take the max of the image size to handle the case where the image is in portrait mode 
-  const float imgWidth = intrinsic.w();
-  const float imgHeight = intrinsic.h();
-  const float sensorWidth_pix = std::max(imgWidth, imgHeight);
-  const float sensorHeight_pix = std::min(imgWidth, imgHeight);
-  //const float imgRatio = sensorHeight_pix / sensorWidth_pix;
-  const float focalLength_pix = intrinsic.focal();
-  //const float sensorHeight_mm = sensorWidth_mm * imgRatio;
-  const float focalLength_mm = sensorWidth_mm * focalLength_pix / sensorWidth_pix;
-  const float pix2mm = sensorWidth_mm / sensorWidth_pix;
-=======
   // set view custom properties
   if(!view.getImagePath().empty())
     OStringProperty(userProps, "mvg_imagePath").set(view.getImagePath().c_str());
->>>>>>> 0a78b55a
 
   OUInt32Property(userProps, "mvg_viewId").set(view.getViewId());
   OUInt32Property(userProps, "mvg_poseId").set(view.getPoseId());
@@ -497,7 +373,6 @@
     OUInt32Property(userProps, "mvg_rigId").set(view.getRigId());
     OUInt32Property(userProps, "mvg_subPoseId").set(view.getSubPoseId());
   }
-  // TODO: store metadata
 
   // set view metadata
   {
@@ -513,22 +388,10 @@
     OStringArrayProperty(userProps, "mvg_metadata").set(rawMetadata);
   }
 
-<<<<<<< HEAD
-  OUInt32Property propIntrinsicId(userProps, "mvg_intrinsicId");
-  propIntrinsicId.set(view.getIntrinsicId());
-  
-  OStringProperty mvg_intrinsicType(userProps, "mvg_intrinsicType");
-  mvg_intrinsicType.set(intrinsic.getTypeStr());
-  
-  std::vector<double> intrinsicParams = intrinsic.getParams();
-  ODoubleArrayProperty mvg_intrinsicParams(userProps, "mvg_intrinsicParams");
-  mvg_intrinsicParams.set(intrinsicParams);
-=======
   // set intrinsic properties
   const bool isIntrinsicValid = (intrinsic != nullptr &&
                                  intrinsic->isValid() &&
                                  camera::isPinhole(intrinsic->getType()));
->>>>>>> 0a78b55a
 
   if(isIntrinsicValid)
   {
@@ -570,10 +433,6 @@
     camObj.getSchema().set(camSample);
   }
 
-<<<<<<< HEAD
-  OUInt32Property propSubPoseId(userProps, "mvg_resectionId");
-  propSubPoseId.set(view.getResectionId());
-
   if(uncertainty)
   {
       std::vector<double> uncertaintyParams(uncertainty->data(), uncertainty->data()+6);
@@ -581,14 +440,11 @@
       mvg_uncertaintyParams.set(uncertaintyParams);
   }
 
-  camObj.getSchema().set(camSample);
-=======
   if(pose == nullptr || !isIntrinsicValid)
   {
     // hide camera
     Alembic::AbcGeom::CreateVisibilityProperty(xform, 0).set(Alembic::AbcGeom::kVisibilityHidden);
   }
->>>>>>> 0a78b55a
 }
 
 void AlembicExporter::initAnimatedCamera(const std::string& cameraName)
@@ -721,115 +577,5 @@
   }
 }
 
-<<<<<<< HEAD
-void AlembicExporter::add(const sfm::SfMData& sfmData, sfm::ESfMData flags_part)
-{
-  auto userProps = _data->_mvgRoot.getProperties();
-
-  OStringProperty propFeatureFolder(userProps, "mvg_featureFolder");
-  propFeatureFolder.set(sfmData.getFeatureFolder());
-
-  OStringProperty propMatchingFolder(userProps, "mvg_matchingFolder");
-  propMatchingFolder.set(sfmData.getMatchingFolder());
-
-  if(flags_part & sfm::ESfMData::VIEWS || flags_part & sfm::ESfMData::EXTRINSICS)
-  {
-    std::map<IndexT, std::map<IndexT, std::map<IndexT, View>>> viewRigs; // map< rig < poses <sub-poses>>>
-
-    for(const auto it : sfmData.GetViews())
-    {
-      const sfm::View* view = it.second.get();
-      aliceVision::camera::Pinhole* intrinsic = nullptr;
-      geometry::Pose3 pose;
-
-      if(sfmData.IsPoseAndIntrinsicDefined(view))
-      {
-        // Rig
-        if(view->isPartOfRig())
-        {
-          auto& currViewRig = viewRigs[view->getRigId()];
-          currViewRig[view->getPoseId()][view->getSubPoseId()] = *view;
-
-          continue;
-        }
-
-        // AliceVision single Camera
-        intrinsic = dynamic_cast<aliceVision::camera::Pinhole*>(sfmData.GetIntrinsics().at(view->getIntrinsicId()).get());
-        pose = sfmData.getPose(*view);
-      }
-      else
-      {
-        // If there is no intrinsic/pose defined, skip camera
-        continue;
-      }
-
-      const std::string& viewImagePath = view->getImagePath();
-
-      const Vec6* uncertainty = NULL;
-      if((flags_part & sfm::ESfMData::POSES_UNCERTAINTY) && !sfmData._posesUncertainty.empty())
-          uncertainty = &sfmData._posesUncertainty.at(view->getPoseId());
-
-      appendCamera(stlplus::basename_part(view->getImagePath()),
-                   *view,
-                   viewImagePath,
-                   *intrinsic,
-                   pose,
-                   uncertainty);
-    }
-
-    for(const auto rigIt : viewRigs)
-    {
-      const IndexT rigId = rigIt.first;
-
-      for(const auto& rigPoseIt : rigIt.second)
-      {
-        const std::map<IndexT, View>& mapSubPoses = rigPoseIt.second;
-        const Rig& rig = sfmData.getRig(mapSubPoses.begin()->second);
-        const IndexT rigPoseId = rigPoseIt.first;
-
-        std::vector<View> subPoses;
-        std::vector<std::string> viewsImagePaths;
-        std::vector<camera::Pinhole*> intrinsics;
-        std::vector<RigSubPose> rigSubPoses;
-
-        for(const auto& subPoseIt : mapSubPoses)
-        {
-          const IndexT subPoseId = subPoseIt.first;
-          const View& view = subPoseIt.second;
-
-          subPoses.push_back(view);
-          viewsImagePaths.push_back(view.getImagePath());
-          intrinsics.push_back(dynamic_cast<aliceVision::camera::Pinhole*>(sfmData.GetIntrinsics().at(view.getIntrinsicId()).get()));
-          rigSubPoses.push_back(rig.getSubPose(subPoseId));
-        }
-
-         appendCameraRig(rigId,
-                         rigPoseId,
-                         subPoses,
-                         viewsImagePaths,
-                         intrinsics,
-                         sfmData.getPose(mapSubPoses.begin()->second),
-                         rigSubPoses);
-      }
-    }
-  }
-  if(flags_part & sfm::ESfMData::STRUCTURE)
-  {
-    const sfm::LandmarksUncertainty noUncertainty;
-
-    addPoints(sfmData.GetLandmarks(),
-              (flags_part & sfm::ESfMData::LANDMARKS_UNCERTAINTY) ? sfmData._landmarksUncertainty : noUncertainty,
-              (flags_part & sfm::ESfMData::OBSERVATIONS));
-  }
-}
-
-
-std::string AlembicExporter::getFilename()
-{
-  return _data->_archive.getName();
-}
-
-=======
->>>>>>> 0a78b55a
 } //namespace sfm
 } //namespace aliceVision