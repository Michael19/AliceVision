
// Copyright (c) 2012, 2013 Pierre MOULON.

// This Source Code Form is subject to the terms of the Mozilla Public
// License, v. 2.0. If a copy of the MPL was not distributed with this
// file, You can obtain one at http://mozilla.org/MPL/2.0/.

#ifndef OPENMVG_FEATURES_DESCRIPTOR_HPP
#define OPENMVG_FEATURES_DESCRIPTOR_HPP

#include "openMVG/numeric/numeric.h"
#include <iostream>
#include <iterator>
#include <fstream>
#include <string>
#include <vector>
#include <exception>

namespace openMVG {
namespace features {

/**
 * Class that handle descriptor (a data container of N values of type T).
 * SiftDescriptor => <uchar,128> or <float,128>

 * Surf 64 => <float,64>
 */
template <typename T, std::size_t N>
class Descriptor
{
public:
  typedef Descriptor<T, N> This;
  typedef T value_type;
  typedef T bin_type;
  typedef std::size_t size_type;

  /// Compile-time length of the descriptor
  static const size_type static_size = N;

  /// Constructor
  inline Descriptor() {}

  inline Descriptor(T defaultValue)
  {
    for(size_type i = 0; i < N; ++i)
      data[i] = defaultValue;
  }

  /// capacity
  inline size_type size() const { return N; }

  /// Mutable and non-mutable bin getters
  inline bin_type& operator[](std::size_t i) { return data[i]; }
  inline bin_type operator[](std::size_t i) const { return data[i]; }

  // Atomic addition between two descriptors
  inline This& operator+=(const This other)
  {
    for(size_type i = 0; i < size(); ++i)
      data[i] += other[i];
    return *this;
  }

  // Division between two descriptors
  inline This operator/(const This other) const
  {
    This res;
    for(size_type i = 0; i < size(); ++i)
      res[i] = data[i] / other[i];
    return res;
  }
  
  inline This& operator*=(const value_type scalar) 
  {
    for(size_type i = 0; i < size(); ++i)
      data[i] *= scalar;
    return *this;
  }

  inline bin_type* getData() const {return (bin_type* ) (&data[0]);}

  /// Ostream interface
  std::ostream& print(std::ostream& os) const;
  /// Istream interface
  std::istream& read(std::istream& in);

  template<class Archive>
  void save(Archive & archive) const
  {
    std::vector<T> array(data,data+N);
    archive( array );
  }

  template<class Archive>
  void load(Archive & archive)
  {
    std::vector<T> array(N);
    archive( array );
    std::memcpy(data, array.data(), sizeof(T)*N);
  }

private:
  bin_type data[N];
};

// Output stream definition
template <typename T, std::size_t N>
inline std::ostream& operator<<(std::ostream& out, const Descriptor<T, N>& obj)
{
  return obj.print(out); //simply call the print method.
}

// Input stream definition
template <typename T, std::size_t N>
inline std::istream& operator>>(std::istream& in, Descriptor<T, N>& obj)
{
  return obj.read(in); //simply call the read method.
}

//-- Use specialization to handle unsigned char case.
//-- We do not want confuse unsigned char value with the spaces written in the file

template<typename T>
inline std::ostream& printT(std::ostream& os, T *tab, size_t N)
{
  std::copy( tab, &tab[N], std::ostream_iterator<T>(os," "));
  return os;
}

template<>
inline std::ostream& printT<unsigned char>(std::ostream& os, unsigned char *tab, size_t N)
{
  for(size_t i=0; i < N; ++i)
    os << (int)tab[i] << " ";
  return os;
}

template<typename T>
inline std::istream& readT(std::istream& is, T *tab, size_t N)
{
  for(size_t i=0; i<N; ++i) is >> tab[i];
  return is;
}

template<>
inline std::istream& readT<unsigned char>(std::istream& is, unsigned char *tab, size_t N)
{
  int temp = -1;
  for(size_t i=0; i < N; ++i){
    is >> temp; tab[i] = (unsigned char)temp;
  }
  return is;
}

template<typename T, std::size_t N>
std::ostream& Descriptor<T,N>::print(std::ostream& os) const
{
  return printT<T>(os, (T*) &data[0], N);
}

template<typename T, std::size_t N>
std::istream& Descriptor<T,N>::read(std::istream& in)
{
  return readT<T>(in, (T*) &data[0], N);
}

/// Read descriptors from file
template<typename DescriptorsT >
static bool loadDescsFromFile(
  const std::string & sfileNameDescs,
  DescriptorsT & vec_desc)
{
  vec_desc.clear();

  std::ifstream fileIn(sfileNameDescs.c_str());
  if (!fileIn.is_open())
    return false;

  std::copy(
    std::istream_iterator<typename DescriptorsT::value_type >(fileIn),
    std::istream_iterator<typename DescriptorsT::value_type >(),
    std::back_inserter(vec_desc));
  const bool bOk = !fileIn.bad();
  fileIn.close();
  return bOk;
}

/// Write descriptors to file
template<typename DescriptorsT >
static bool saveDescsToFile(
  const std::string & sfileNameDescs,
  DescriptorsT & vec_desc)
{
  std::ofstream file(sfileNameDescs.c_str());
  if (!file.is_open())
    return false;
  std::copy(vec_desc.begin(), vec_desc.end(),
            std::ostream_iterator<typename DescriptorsT::value_type >(file,"\n"));
  const bool bOk = file.good();
  file.close();
  return bOk;
}


/// Read descriptors from file (in binary mode)
template<typename DescriptorsT >
bool loadDescsFromBinFile(
  const std::string & sfileNameDescs,
  DescriptorsT & vec_desc,
  bool append = false)
{
  typedef typename DescriptorsT::value_type VALUE;

  if( !append ) // for compatibility
    vec_desc.clear();

  std::ifstream fileIn(sfileNameDescs.c_str(), std::ios::in | std::ios::binary);
<<<<<<< HEAD
  
  if(!fileIn.is_open())
  {
    std::cerr << "Unable to open file " << sfileNameDescs << std::endl;
    throw std::invalid_argument("Unable to open file " + sfileNameDescs);
  }
  
=======
  if (!fileIn.is_open())
    return false;
>>>>>>> 08f6b082
  //Read the number of descriptor in the file
  std::size_t cardDesc = 0;
  fileIn.read((char*) &cardDesc,  sizeof(std::size_t));
  // Reserve is necessary to avoid iterator problems in case of cleared vector
  vec_desc.reserve(vec_desc.size() + cardDesc);
  typename DescriptorsT::const_iterator begin = vec_desc.end();
  vec_desc.resize(vec_desc.size() + cardDesc);
  for (typename DescriptorsT::const_iterator iter = begin;
    iter != vec_desc.end(); ++iter)
  {
    fileIn.read((char*) (*iter).getData(),
      VALUE::static_size*sizeof(typename VALUE::bin_type));
  }
  const bool bOk = !fileIn.bad();
  fileIn.close();
  return bOk;
}

/// Write descriptors to file (in binary mode)
template<typename DescriptorsT >
bool saveDescsToBinFile(
  const std::string & sfileNameDescs,
  DescriptorsT & vec_desc)
{
  typedef typename DescriptorsT::value_type VALUE;

  std::ofstream file(sfileNameDescs.c_str(), std::ios::out | std::ios::binary);
<<<<<<< HEAD
  //Write the number of descriptors
=======
  if (!file.is_open())
    return false;
  //Write the number of descriptor
>>>>>>> 08f6b082
  const std::size_t cardDesc = vec_desc.size();
  file.write((const char*) &cardDesc,  sizeof(std::size_t));
  for (typename DescriptorsT::const_iterator iter = vec_desc.begin();
    iter != vec_desc.end(); ++iter) 
  {
    file.write((const char*) (*iter).getData(),
      VALUE::static_size*sizeof(typename VALUE::bin_type));
  }
  const bool bOk = file.good();
  file.close();
  return bOk;
}

} // namespace features
} // namespace openMVG

#endif  // OPENMVG_FEATURES_DESCRIPTOR_HPP<|MERGE_RESOLUTION|>--- conflicted
+++ resolved
@@ -215,18 +215,9 @@
     vec_desc.clear();
 
   std::ifstream fileIn(sfileNameDescs.c_str(), std::ios::in | std::ios::binary);
-<<<<<<< HEAD
-  
   if(!fileIn.is_open())
-  {
-    std::cerr << "Unable to open file " << sfileNameDescs << std::endl;
-    throw std::invalid_argument("Unable to open file " + sfileNameDescs);
-  }
-  
-=======
-  if (!fileIn.is_open())
-    return false;
->>>>>>> 08f6b082
+    return false;
+
   //Read the number of descriptor in the file
   std::size_t cardDesc = 0;
   fileIn.read((char*) &cardDesc,  sizeof(std::size_t));
@@ -254,13 +245,9 @@
   typedef typename DescriptorsT::value_type VALUE;
 
   std::ofstream file(sfileNameDescs.c_str(), std::ios::out | std::ios::binary);
-<<<<<<< HEAD
-  //Write the number of descriptors
-=======
   if (!file.is_open())
     return false;
   //Write the number of descriptor
->>>>>>> 08f6b082
   const std::size_t cardDesc = vec_desc.size();
   file.write((const char*) &cardDesc,  sizeof(std::size_t));
   for (typename DescriptorsT::const_iterator iter = vec_desc.begin();
