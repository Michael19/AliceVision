--- conflicted
+++ resolved
@@ -238,12 +238,7 @@
         if(res.isValid())
         {
           assert(idx < vec_localizationResults.size());
-<<<<<<< HEAD
-//          exporterBA.appendCamera("camera." + myToString(idx, 4), res.getPose(), &queryIntrinsics, mediaFilepath, frameCounter, frameCounter);
-          exporterBA.appendCamera("camera." + myToString(idx, 4), res.getPose(), &res.getIntrinsics(), mediaFilepath, frameCounter, frameCounter);
-=======
-          exporterBA.addCameraKeyframe(res.getPose(), &queryIntrinsics, currentImgName, frameCounter, frameCounter);
->>>>>>> 3e8c84ed
+          exporterBA.addCameraKeyframe(res.getPose(), &res.getIntrinsics(), currentImgName, frameCounter, frameCounter);
         }
         else
         {
